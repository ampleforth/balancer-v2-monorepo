--- conflicted
+++ resolved
@@ -14,6 +14,8 @@
 
 pragma solidity ^0.7.0;
 pragma experimental ABIEncoderV2;
+
+
 
 import "../lib/helpers/BalancerErrors.sol";
 import "../lib/math/Math.sol";
@@ -154,15 +156,10 @@
         address recipient,
         uint256 amount
     ) private {
-<<<<<<< HEAD
-        token.transferFrom(sender, recipient, amount);
-        emit ExternalBalanceTransfer(token, sender, recipient, amount);
-=======
         if (amount > 0) {
             token.safeTransferFrom(sender, recipient, amount);
             emit ExternalBalanceTransfer(token, sender, recipient, amount);
         }
->>>>>>> c967f211
     }
 
     /**
