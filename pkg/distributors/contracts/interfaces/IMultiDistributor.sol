// SPDX-License-Identifier: GPL-3.0-or-later
// This program is free software: you can redistribute it and/or modify
// it under the terms of the GNU General Public License as published by
// the Free Software Foundation, either version 3 of the License, or
// (at your option) any later version.

// This program is distributed in the hope that it will be useful,
// but WITHOUT ANY WARRANTY; without even the implied warranty of
// MERCHANTABILITY or FITNESS FOR A PARTICULAR PURPOSE.  See the
// GNU General Public License for more details.

// You should have received a copy of the GNU General Public License
// along with this program.  If not, see <http://www.gnu.org/licenses/>.

pragma solidity ^0.7.0;
pragma experimental ABIEncoderV2;

import "@balancer-labs/v2-solidity-utils/contracts/openzeppelin/IERC20.sol";
import "@balancer-labs/v2-solidity-utils/contracts/openzeppelin/EnumerableSet.sol";

import "./IDistributorCallback.sol";

interface IMultiDistributor {
    struct DistributionChannel {
        IERC20 stakingToken;
        IERC20 distributionToken;
        address owner;
        uint256 totalSupply;
        uint256 duration;
        uint256 periodFinish;
        uint256 paymentRate;
        uint256 lastUpdateTime;
        uint256 globalTokensPerStake;
    }

    struct UserDistributionInfo {
        uint256 unclaimedTokens;
        uint256 userTokensPerStake;
    }

    struct UserStaking {
        uint256 balance;
        EnumerableSet.Bytes32Set subscribedDistributions;
        mapping(bytes32 => UserDistributionInfo) distributionInfo;
    }

    event Staked(bytes32 indexed distributionChannel, address indexed user, uint256 amount);
    event Unstaked(bytes32 indexed distributionChannel, address indexed user, uint256 amount);
    event DistributionChannelCreated(
        bytes32 indexed distributionChannel,
        IERC20 stakingToken,
        IERC20 distributionToken,
        address owner
    );
<<<<<<< HEAD
    event DistributionDurationSet(bytes32 indexed distributionChannel, uint256 duration);
    event DistributionFunded(bytes32 indexed distributionChannel, uint256 amount);
    event TokensClaimed(address indexed user, address indexed rewardToken, uint256 amount);
=======
    event DistributionDurationSet(bytes32 indexed distribution, uint256 duration);
    event DistributionFunded(bytes32 indexed distribution, uint256 amount);
    event DistributionClaimed(bytes32 indexed distribution, address indexed user, uint256 amount);
>>>>>>> 9d209392

    // Getters

    function getDistributionChannelId(
        IERC20 stakingToken,
        IERC20 distributionToken,
        address owner
    ) external pure returns (bytes32);

    function getDistributionChannel(bytes32 distributionChannelId) external view returns (DistributionChannel memory);

    function globalTokensPerStake(bytes32 distributionChannelId) external view returns (uint256);

    function totalSupply(bytes32 distributionChannelId) external view returns (uint256);

    function isSubscribed(bytes32 distributionChannelId, address user) external view returns (bool);

    function getUserDistributionInfo(bytes32 distributionChannelId, address user)
        external
        view
        returns (UserDistributionInfo memory);

    function getClaimableTokens(bytes32 distributionChannelId, address user) external view returns (uint256);

    function balanceOf(IERC20 stakingToken, address user) external view returns (uint256);

    // Distribution Management

    function createDistribution(
        IERC20 stakingToken,
        IERC20 distributionToken,
        uint256 duration
    ) external returns (bytes32 distributionChannelId);

    function fundDistribution(bytes32 distributionChannelId, uint256 amount) external;

    function setDistributionDuration(bytes32 distributionChannelId, uint256 duration) external;

    // Staking

    function stake(
        IERC20 stakingToken,
        uint256 amount,
        address sender,
        address recipient
    ) external;

    function stakeUsingVault(
        IERC20 stakingToken,
        uint256 amount,
        address sender,
        address recipient
    ) external;

    function stakeWithPermit(
        IERC20 stakingToken,
        uint256 amount,
        address user,
        uint256 deadline,
        uint8 v,
        bytes32 r,
        bytes32 s
    ) external;

    // Subscription

    function subscribeDistributions(bytes32[] memory distributionChannelIds) external;

    function unsubscribeDistributions(bytes32[] memory distributionChannelIds) external;

    // Unstaking

    function unstake(
        IERC20 stakingToken,
        uint256 amount,
        address sender,
        address recipient
    ) external;

    function exit(IERC20[] memory stakingTokens, bytes32[] memory distributionIds) external;

    function exitWithCallback(
        IERC20[] memory stakingTokens,
        bytes32[] memory distributionChannelIds,
        IDistributorCallback callbackContract,
        bytes memory callbackData
    ) external;

    // Claiming

    function claim(
        bytes32[] memory distributionChannelIds,
        bool toInternalBalance,
        address sender,
        address recipient
    ) external;

    function claimWithCallback(
        bytes32[] memory distributionChannelIds,
        address sender,
        IDistributorCallback callbackContract,
        bytes memory callbackData
    ) external;
}<|MERGE_RESOLUTION|>--- conflicted
+++ resolved
@@ -52,15 +52,9 @@
         IERC20 distributionToken,
         address owner
     );
-<<<<<<< HEAD
     event DistributionDurationSet(bytes32 indexed distributionChannel, uint256 duration);
     event DistributionFunded(bytes32 indexed distributionChannel, uint256 amount);
-    event TokensClaimed(address indexed user, address indexed rewardToken, uint256 amount);
-=======
-    event DistributionDurationSet(bytes32 indexed distribution, uint256 duration);
-    event DistributionFunded(bytes32 indexed distribution, uint256 amount);
     event DistributionClaimed(bytes32 indexed distribution, address indexed user, uint256 amount);
->>>>>>> 9d209392
 
     // Getters
 
