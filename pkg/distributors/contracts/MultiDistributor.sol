--- conflicted
+++ resolved
@@ -230,13 +230,8 @@
     function _setDistributionDuration(
         bytes32 distributionId,
         Distribution storage distribution,
-<<<<<<< HEAD
         uint64 duration
-    ) internal {
-=======
-        uint256 duration
     ) private {
->>>>>>> b7df94cb
         require(duration > 0, "DISTRIBUTION_DURATION_ZERO");
         distribution.duration = duration;
         emit DistributionDurationSet(distributionId, duration);
@@ -752,13 +747,8 @@
      * @dev Returns the timestamp up to which a distribution has been distributing tokens
      * @param distribution The distribution being queried
      */
-<<<<<<< HEAD
-    function _lastTimePaymentApplicable(Distribution storage distribution) internal view returns (uint256) {
+    function _lastTimePaymentApplicable(Distribution storage distribution) private view returns (uint256) {
         return Math.min(block.timestamp, uint256(distribution.periodFinish));
-=======
-    function _lastTimePaymentApplicable(Distribution storage distribution) private view returns (uint256) {
-        return Math.min(block.timestamp, distribution.periodFinish);
->>>>>>> b7df94cb
     }
 
     /**
